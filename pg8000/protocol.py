--- conflicted
+++ resolved
@@ -942,13 +942,9 @@
     def __init__(self, unix_sock=None, host=None, port=5432, socket_timeout=60, ssl=False):
         self._client_encoding = "ascii"
         self._integer_datetimes = False
-<<<<<<< HEAD
-        self._record_field_names = {}
-=======
         self._sock_buf = ""
         self._sock_buf_pos = 0
         self._send_sock_buf = []
->>>>>>> 55206e6f
         self._block_size = 8192
         self._sock_lock = threading.Lock()
         if unix_sock == None and host != None:
@@ -964,15 +960,6 @@
         elif unix_sock != None:
             self._sock.connect(unix_sock)
         if ssl:
-<<<<<<< HEAD
-            self._send(SSLRequest())
-            self._flush()
-            resp = self._sock.recv(1)
-            if resp == b'S':
-                self._sock = SSLWrapper(socket.ssl(self._sock))
-            else:
-                raise InterfaceError("server refuses SSL")
-=======
             self._sock_lock.acquire()
             try:
                 self._send(SSLRequest())
@@ -984,7 +971,6 @@
                     raise InterfaceError("server refuses SSL")
             finally:
                 self._sock_lock.release()
->>>>>>> 55206e6f
         else:
             # settimeout causes ssl failure, on windows.  Python bug 1462352.
             self._sock.settimeout(socket_timeout)
@@ -1041,8 +1027,6 @@
             reader = MessageReader(self)
             reader.add_message(AuthenticationRequest, self._authentication_request(user, **kwargs))
             reader.handle_messages()
-        finally:
-            self._sock_lock.release()
 
     def _authentication_request(self, user, **kwargs):
         def _func(msg):
@@ -1054,13 +1038,8 @@
             reader.add_message(ReadyForQuery, self._ready_for_query)
             reader.add_message(BackendKeyData, self._receive_backend_key_data)
             reader.handle_messages()
-<<<<<<< HEAD
-
-        #self._cache_record_attnames()
-=======
             return 1
         return _func
->>>>>>> 55206e6f
 
     def _ready_for_query(self, msg):
         self._state = "ready"
@@ -1274,17 +1253,10 @@
             self._state = "closed"
 
     def _onParameterStatusReceived(self, msg):
-<<<<<<< HEAD
         if msg.key == b"client_encoding":
-            self._client_encoding = msg.value.decode("ascii")
+            self._client_encoding = types.encoding_convert(msg.value)
         elif msg.key == b"integer_datetimes":
             self._integer_datetimes = (msg.value == b"on")
-=======
-        if msg.key == "client_encoding":
-            self._client_encoding = types.encoding_convert(msg.value)
-        elif msg.key == "integer_datetimes":
-            self._integer_datetimes = (msg.value == "on")
->>>>>>> 55206e6f
 
     def handleNoticeResponse(self, msg):
         self.NoticeReceived(msg)
