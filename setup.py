<<<<<<< HEAD
#!/usr/bin/env python

import ez_setup
ez_setup.use_setuptools()

from setuptools import setup

long_description = \
"""pg8000 is a Pure-Python interface to the PostgreSQL database engine.  It is one
of many PostgreSQL interfaces for the Python programming language.  pg8000 is
somewhat distinctive in that it is written entirely in Python and does not rely
on any external libraries (such as a compiled python module, or PostgreSQL's
libpq library).  pg8000 supports the standard Python DB-API version 2.0.

pg8000's name comes from the belief that it is probably about the 8000th
PostgreSQL interface for Python."""

setup(
        name="pg8000",
        version="1.07",
        description="PostgreSQL interface library",
        long_description=long_description,
        author="Mathieu Fenniak",
        author_email="biziqe@mathieu.fenniak.net",
        url="http://pybrary.net/pg8000/",
        download_url="http://pybrary.net/pg8000/dist/pg8000-1.07.tar.gz",
        classifiers = [
            "Development Status :: 4 - Beta",
            "Intended Audience :: Developers",
            "License :: OSI Approved :: BSD License",
            "Programming Language :: Python",
            "Operating System :: OS Independent",
            "Topic :: Database :: Front-Ends",
            "Topic :: Software Development :: Libraries :: Python Modules",
        ],
        keywords="postgresql dbapi",
        zip_safe=True,
        tests_require=["pytz"],
        packages = ("pg8000",),
    )
=======
#!/usr/bin/env python

from distutils.core import setup

long_description = \
"""pg8000 is a Pure-Python interface to the PostgreSQL database engine.  It is one
of many PostgreSQL interfaces for the Python programming language.  pg8000 is
somewhat distinctive in that it is written entirely in Python and does not rely
on any external libraries (such as a compiled python module, or PostgreSQL's
libpq library).  pg8000 supports the standard Python DB-API version 2.0.

pg8000's name comes from the belief that it is probably about the 8000th
PostgreSQL interface for Python."""

setup(
        name="pg8000-py3",
        version="1.07",
        description="PostgreSQL interface library",
        long_description=long_description,
        author="Mathieu Fenniak",
        author_email="biziqe@mathieu.fenniak.net",
        url="http://pybrary.net/pg8000/",
        download_url="http://pybrary.net/pg8000/pg8000-py3-1.07.tar.gz",
        classifiers = [
            "Development Status :: 4 - Beta",
            "Intended Audience :: Developers",
            "License :: OSI Approved :: BSD License",
            "Programming Language :: Python",
            "Operating System :: OS Independent",
            "Topic :: Database :: Front-Ends",
            "Topic :: Software Development :: Libraries :: Python Modules",
        ],
        keywords="postgresql dbapi",
        packages = ("pg8000",),
    )

>>>>>>> 4134529f
<|MERGE_RESOLUTION|>--- conflicted
+++ resolved
@@ -1,79 +1,36 @@
-<<<<<<< HEAD
-#!/usr/bin/env python
-
-import ez_setup
-ez_setup.use_setuptools()
-
-from setuptools import setup
-
-long_description = \
-"""pg8000 is a Pure-Python interface to the PostgreSQL database engine.  It is one
-of many PostgreSQL interfaces for the Python programming language.  pg8000 is
-somewhat distinctive in that it is written entirely in Python and does not rely
-on any external libraries (such as a compiled python module, or PostgreSQL's
-libpq library).  pg8000 supports the standard Python DB-API version 2.0.
-
-pg8000's name comes from the belief that it is probably about the 8000th
-PostgreSQL interface for Python."""
-
-setup(
-        name="pg8000",
-        version="1.07",
-        description="PostgreSQL interface library",
-        long_description=long_description,
-        author="Mathieu Fenniak",
-        author_email="biziqe@mathieu.fenniak.net",
-        url="http://pybrary.net/pg8000/",
-        download_url="http://pybrary.net/pg8000/dist/pg8000-1.07.tar.gz",
-        classifiers = [
-            "Development Status :: 4 - Beta",
-            "Intended Audience :: Developers",
-            "License :: OSI Approved :: BSD License",
-            "Programming Language :: Python",
-            "Operating System :: OS Independent",
-            "Topic :: Database :: Front-Ends",
-            "Topic :: Software Development :: Libraries :: Python Modules",
-        ],
-        keywords="postgresql dbapi",
-        zip_safe=True,
-        tests_require=["pytz"],
-        packages = ("pg8000",),
-    )
-=======
-#!/usr/bin/env python
-
-from distutils.core import setup
-
-long_description = \
-"""pg8000 is a Pure-Python interface to the PostgreSQL database engine.  It is one
-of many PostgreSQL interfaces for the Python programming language.  pg8000 is
-somewhat distinctive in that it is written entirely in Python and does not rely
-on any external libraries (such as a compiled python module, or PostgreSQL's
-libpq library).  pg8000 supports the standard Python DB-API version 2.0.
-
-pg8000's name comes from the belief that it is probably about the 8000th
-PostgreSQL interface for Python."""
-
-setup(
-        name="pg8000-py3",
-        version="1.07",
-        description="PostgreSQL interface library",
-        long_description=long_description,
-        author="Mathieu Fenniak",
-        author_email="biziqe@mathieu.fenniak.net",
-        url="http://pybrary.net/pg8000/",
-        download_url="http://pybrary.net/pg8000/pg8000-py3-1.07.tar.gz",
-        classifiers = [
-            "Development Status :: 4 - Beta",
-            "Intended Audience :: Developers",
-            "License :: OSI Approved :: BSD License",
-            "Programming Language :: Python",
-            "Operating System :: OS Independent",
-            "Topic :: Database :: Front-Ends",
-            "Topic :: Software Development :: Libraries :: Python Modules",
-        ],
-        keywords="postgresql dbapi",
-        packages = ("pg8000",),
-    )
-
->>>>>>> 4134529f
+#!/usr/bin/env python
+
+from distutils.core import setup
+
+long_description = \
+"""pg8000 is a Pure-Python interface to the PostgreSQL database engine.  It is one
+of many PostgreSQL interfaces for the Python programming language.  pg8000 is
+somewhat distinctive in that it is written entirely in Python and does not rely
+on any external libraries (such as a compiled python module, or PostgreSQL's
+libpq library).  pg8000 supports the standard Python DB-API version 2.0.
+
+pg8000's name comes from the belief that it is probably about the 8000th
+PostgreSQL interface for Python."""
+
+setup(
+        name="pg8000-py3",
+        version="1.07",
+        description="PostgreSQL interface library",
+        long_description=long_description,
+        author="Mathieu Fenniak",
+        author_email="biziqe@mathieu.fenniak.net",
+        url="http://pybrary.net/pg8000/",
+        download_url="http://pybrary.net/pg8000/dist/pg8000-py3-1.07.tar.gz",
+        classifiers = [
+            "Development Status :: 4 - Beta",
+            "Intended Audience :: Developers",
+            "License :: OSI Approved :: BSD License",
+            "Programming Language :: Python",
+            "Operating System :: OS Independent",
+            "Topic :: Database :: Front-Ends",
+            "Topic :: Software Development :: Libraries :: Python Modules",
+        ],
+        keywords="postgresql dbapi",
+        packages = ("pg8000",),
+    )
+